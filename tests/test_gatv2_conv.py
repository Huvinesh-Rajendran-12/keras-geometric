import itertools
import os
import sys
import unittest
import warnings

# --- Keras Imports ---
import keras
import numpy as np
<<<<<<< HEAD
=======

# from keras import layers
>>>>>>> 428fb30d


<<<<<<< HEAD
# --- Backend Detection ---
def get_keras_backend():
    """Get the current Keras backend safely."""
    try:
        return keras.backend.backend()
    except Exception:
        return "unknown"


KERAS_BACKEND = get_keras_backend()
KERAS_BACKEND_IS_TORCH = KERAS_BACKEND == "torch"

if KERAS_BACKEND_IS_TORCH:
    print("Keras backend confirmed: 'torch'")
else:
    print(
        f"Warning: Keras backend is '{KERAS_BACKEND}', not 'torch'. Numerical comparison tests will be skipped."
    )
=======
# from keras import initializers
>>>>>>> 428fb30d

# --- Add src directory to path ---
SRC_DIR = os.path.join(
    os.path.dirname(os.path.dirname(os.path.abspath(__file__))), "src"
)
if SRC_DIR not in sys.path:
    sys.path.insert(0, SRC_DIR)

# --- Import Custom GATv2Conv Layer ---
try:
    from keras_geometric.layers.gatv2_conv import GATv2Conv

    GATV2_AVAILABLE = True
except ImportError as e:
    print(f"Could not import GATv2Conv layer: {e}")
    GATv2Conv = None
    GATV2_AVAILABLE = False

# --- PyTorch Geometric Imports (Optional) ---
TORCH_AVAILABLE = False
PyGGATv2Conv = None

try:
    import torch
<<<<<<< HEAD
=======

    # import torch.nn as nn
>>>>>>> 428fb30d
    from torch_geometric.nn import GATv2Conv as PyGGATv2Conv

    # Force CPU execution for consistent testing
    torch.set_default_device("cpu")
    print("Setting PyTorch default device to CPU.")
    TORCH_AVAILABLE = True
except ImportError:
    print("PyTorch or PyTorch Geometric not available. Skipping comparison tests.")


class TestGATv2ConvBase(unittest.TestCase):
    """Base test class with common setup and utilities."""

    def setUp(self):
        """Set up test fixtures."""
        # Test parameters
        self.num_nodes = 6
        self.input_dim = 10
        self.output_dim = 12

        # Test configuration options
        self.heads_options = [1, 3]
        self.concat_options = [True, False]
        self.bias_options = [True, False]
        self.selfloop_options = [True, False]

        # Set random seeds for reproducibility
        np.random.seed(44)
        if TORCH_AVAILABLE:
            torch.manual_seed(44)

        # Generate test data
        self.features_np = np.random.randn(self.num_nodes, self.input_dim).astype(
            np.float32
        )
        self.edge_index_np = np.array(
            [
                [0, 1, 1, 2, 3, 4, 4, 5, 0, 3, 5, 1],
                [1, 0, 2, 1, 4, 3, 5, 4, 2, 5, 0, 0],
            ],
            dtype=np.int64,
        )

        # Convert to Keras tensors
        self.features_keras = keras.ops.convert_to_tensor(self.features_np)
        self.edge_index_keras = keras.ops.convert_to_tensor(
            self.edge_index_np, dtype="int32"
        )

        # Convert to PyTorch tensors if available
        if TORCH_AVAILABLE:
            self.features_torch = torch.tensor(self.features_np)
            self.edge_index_torch = torch.tensor(self.edge_index_np)

    def _get_expected_output_shape(self, heads, concat):
        """Calculate expected output shape based on configuration."""
        if concat:
            return (self.num_nodes, self.output_dim * heads)
        else:
            return (self.num_nodes, self.output_dim)

    def _extract_numpy_output(self, output):
        """Extract numpy array from output tensor (backend agnostic)."""
        try:
            return output.cpu().detach().numpy()
        except AttributeError:
            try:
                return output.cpu().numpy()
            except AttributeError:
                return keras.ops.convert_to_numpy(output)


@unittest.skipIf(not GATV2_AVAILABLE, "GATv2Conv layer could not be imported.")
class TestGATv2ConvInitialization(TestGATv2ConvBase):
    """Test GATv2Conv layer initialization."""

    def test_basic_initialization(self):
        """Test basic layer initialization."""
        print("\n--- Testing GATv2Conv Basic Initialization ---")

        gat = GATv2Conv(output_dim=self.output_dim)

        # Check default values
        self.assertEqual(gat.output_dim, self.output_dim)
        self.assertEqual(gat.heads, 1)
        self.assertTrue(gat.concat)
        self.assertEqual(gat.negative_slope, 0.2)
        self.assertEqual(gat.dropout_rate, 0.0)
        self.assertTrue(gat.use_bias)
        self.assertTrue(gat.add_self_loops)
        self.assertEqual(gat.aggregator, "sum")

    def test_parameter_variations(self):
        """Test layer initialization with various parameter combinations."""
        print("\n--- Testing GATv2Conv Parameter Variations ---")

        test_params = list(
            itertools.product(
                self.heads_options,
                self.concat_options,
                self.bias_options,
                self.selfloop_options,
            )
        )

        for heads, concat, use_bias, add_loops in test_params:
            with self.subTest(
                heads=heads, concat=concat, bias=use_bias, loops=add_loops
            ):
                gat = GATv2Conv(
                    output_dim=self.output_dim,
                    heads=heads,
                    concat=concat,
                    use_bias=use_bias,
                    add_self_loops=add_loops,
                    dropout=0.1,
                    negative_slope=0.1,
                )

                # Verify parameters
                self.assertEqual(gat.output_dim, self.output_dim)
                self.assertEqual(gat.heads, heads)
                self.assertEqual(gat.concat, concat)
                self.assertEqual(gat.use_bias, use_bias)
                self.assertEqual(gat.add_self_loops, add_loops)
                self.assertEqual(gat.dropout_rate, 0.1)
                self.assertEqual(gat.negative_slope, 0.1)


@unittest.skipIf(not GATV2_AVAILABLE, "GATv2Conv layer could not be imported.")
class TestGATv2ConvForwardPass(TestGATv2ConvBase):
    """Test GATv2Conv forward pass functionality."""

    def test_output_shapes(self):
        """Test forward pass output shapes for different configurations."""
        print("\n--- Testing GATv2Conv Output Shapes ---")

        input_data = [self.features_keras, self.edge_index_keras]

        test_params = list(
            itertools.product(
                self.heads_options,
                self.concat_options,
                self.bias_options,
                self.selfloop_options,
            )
        )

        for heads, concat, use_bias, add_loops in test_params:
            with self.subTest(
                heads=heads, concat=concat, bias=use_bias, loops=add_loops
            ):
                gat = GATv2Conv(
                    output_dim=self.output_dim,
                    heads=heads,
                    concat=concat,
                    use_bias=use_bias,
                    add_self_loops=add_loops,
                )

                output = gat(input_data)
                expected_shape = self._get_expected_output_shape(heads, concat)
                output_shape = self._extract_numpy_output(output).shape

                self.assertEqual(
                    output_shape,
                    expected_shape,
                    f"Shape mismatch for config: heads={heads}, concat={concat}, "
                    f"bias={use_bias}, loops={add_loops}",
                )

    def test_dropout_behavior(self):
        """Test dropout behavior during training vs inference."""
        print("\n--- Testing GATv2Conv Dropout Behavior ---")

        # Use high dropout rate to make effects visible
        gat = GATv2Conv(
            output_dim=self.output_dim, heads=1, concat=True, dropout=0.5, use_bias=True
        )

        input_data = [self.features_keras, self.edge_index_keras]

        # Test training mode - outputs should vary due to dropout
        training_outputs = []
        for _ in range(3):
            output = gat(input_data, training=True)
            training_outputs.append(self._extract_numpy_output(output))

        # Verify training outputs differ
        outputs_differ = any(
            not np.allclose(training_outputs[0], output, rtol=1e-5, atol=1e-5)
            for output in training_outputs[1:]
        )
        self.assertTrue(outputs_differ, "Training outputs should differ due to dropout")

        # Test inference mode - outputs should be consistent
        inference_outputs = []
        for _ in range(3):
            output = gat(input_data, training=False)
            inference_outputs.append(self._extract_numpy_output(output))

        # Verify inference outputs are consistent
        for i in range(1, len(inference_outputs)):
            np.testing.assert_allclose(
                inference_outputs[0],
                inference_outputs[i],
                rtol=1e-5,
                atol=1e-5,
                err_msg="Inference outputs should be identical",
            )


@unittest.skipIf(not GATV2_AVAILABLE, "GATv2Conv layer could not be imported.")
class TestGATv2ConvSerialization(TestGATv2ConvBase):
    """Test GATv2Conv serialization and configuration."""

    def test_config_serialization(self):
        """Test get_config and from_config methods."""
        print("\n--- Testing GATv2Conv Config Serialization ---")

        # Create layer with non-default parameters
        original_config = {
            "output_dim": self.output_dim + 1,
            "heads": 4,
            "concat": False,
            "negative_slope": 0.1,
            "dropout": 0.0,  # Use 0.0 to avoid dropout issues in tests
            "use_bias": False,
            "kernel_initializer": "he_normal",
            "bias_initializer": "ones",
            "att_initializer": "glorot_uniform",
            "add_self_loops": False,
            "name": "test_gatv2_config",
        }

        gat1 = GATv2Conv(**original_config)

        # Build the layer
        _ = gat1([self.features_keras, self.edge_index_keras])

        # Get configuration
        config = gat1.get_config()

        # Verify key configuration parameters
        expected_keys = [
            "name",
            "trainable",
            "output_dim",
            "heads",
            "concat",
            "negative_slope",
            "dropout",
            "use_bias",
            "kernel_initializer",
            "bias_initializer",
            "att_initializer",
            "add_self_loops",
            "aggregator",
        ]

        for key in expected_keys:
            self.assertIn(key, config, f"Key '{key}' missing from config")

        # Test specific values
        self.assertEqual(config["output_dim"], original_config["output_dim"])
        self.assertEqual(config["heads"], original_config["heads"])
        self.assertEqual(config["concat"], original_config["concat"])
        self.assertEqual(config["negative_slope"], original_config["negative_slope"])
        self.assertEqual(config["dropout"], original_config["dropout"])
        self.assertEqual(config["use_bias"], original_config["use_bias"])
        self.assertEqual(config["add_self_loops"], original_config["add_self_loops"])
        self.assertEqual(config["name"], original_config["name"])
        self.assertEqual(config["aggregator"], "sum")

        # Test layer reconstruction
        try:
            config_copy = config.copy()
            # Remove aggregator to avoid conflicts in from_config
            config_copy.pop("aggregator", None)
            gat2 = GATv2Conv.from_config(config_copy)
        except Exception as e:
            self.fail(f"GATv2Conv.from_config failed: {e}")

        # Verify reconstructed layer properties
        self.assertEqual(gat1.output_dim, gat2.output_dim)
        self.assertEqual(gat1.heads, gat2.heads)
        self.assertEqual(gat1.concat, gat2.concat)
        self.assertEqual(gat1.negative_slope, gat2.negative_slope)
        self.assertEqual(gat1.dropout_rate, gat2.dropout_rate)
        self.assertEqual(gat1.use_bias, gat2.use_bias)
        self.assertEqual(gat1.add_self_loops, gat2.add_self_loops)
        self.assertEqual(gat1.name, gat2.name)


@unittest.skipIf(not TORCH_AVAILABLE, "PyTorch or PyTorch Geometric not available")
@unittest.skipIf(not KERAS_BACKEND_IS_TORCH, "Keras backend is not torch")
@unittest.skipIf(not GATV2_AVAILABLE, "GATv2Conv layer could not be imported.")
class TestGATv2ConvNumericalComparison(TestGATv2ConvBase):
    """Test numerical comparison with PyTorch Geometric."""

    def _sync_layer_weights(self, keras_layer, pyg_layer, use_bias):
        """Synchronize weights between Keras and PyG layers."""
        # Get Keras weights
        keras_lin_weights = keras_layer.linear_transform.get_weights()
        keras_att_vec = keras_layer.att.numpy()
        keras_final_bias = (
            keras_layer.bias.numpy() if keras_layer.bias is not None else None
        )

        # Get PyG parameters
        pyg_params = dict(pyg_layer.named_parameters())

        # Sync linear layer weights
        if use_bias and len(keras_lin_weights) == 2:
            k_kernel, k_lin_bias = keras_lin_weights
            # Sync linear bias if it exists
            if "lin_l.bias" in pyg_params:
                pyg_params["lin_l.bias"].data.copy_(torch.tensor(k_lin_bias))
        else:
            k_kernel = keras_lin_weights[0]

        # Sync kernel weights
        if "lin_l.weight" in pyg_params:
            pyg_params["lin_l.weight"].data.copy_(torch.tensor(k_kernel.T))
        if "lin_r.weight" in pyg_params:
            pyg_params["lin_r.weight"].data.copy_(torch.tensor(k_kernel.T))

        # Sync attention vector
        if "att" in pyg_params:
            pyg_params["att"].data.copy_(torch.tensor(keras_att_vec))

        # Sync final bias
        if use_bias and keras_final_bias is not None and "bias" in pyg_params:
            pyg_params["bias"].data.copy_(torch.tensor(keras_final_bias))

    def test_numerical_comparison_basic(self):
        """Test numerical comparison for basic configurations."""
        print("\n--- Testing Numerical Comparison vs PyG GATv2Conv ---")

        # Test with simpler parameter combinations for stability
        test_configs = [
            (1, True, True, True),  # Single head, concat, bias, self-loops
            (2, False, True, True),  # Multi-head, average, bias, self-loops
            (1, True, False, False),  # Single head, concat, no bias, no self-loops
        ]

        for heads, concat, use_bias, add_loops in test_configs:
            subtest_msg = (
                f"heads={heads}, concat={concat}, bias={use_bias}, loops={add_loops}"
            )

            with self.subTest(msg=subtest_msg):
                print(f"\n--- Comparing: {subtest_msg} ---")

                # Create Keras layer
                keras_gat = GATv2Conv(
                    output_dim=self.output_dim,
                    heads=heads,
                    concat=concat,
                    negative_slope=0.2,
                    dropout=0.0,
                    use_bias=use_bias,
                    add_self_loops=add_loops,
                )

                # Build Keras layer
                _ = keras_gat([self.features_keras, self.edge_index_keras])

                # Create PyG layer
                pyg_gat = PyGGATv2Conv(
                    in_channels=self.input_dim,
                    out_channels=self.output_dim,
                    heads=heads,
                    concat=concat,
                    negative_slope=0.2,
                    dropout=0.0,
                    add_self_loops=add_loops,
                    bias=use_bias,
                )

                # Sync weights
                try:
                    self._sync_layer_weights(keras_gat, pyg_gat, use_bias)
                except Exception as e:
                    self.skipTest(f"Weight synchronization failed: {e}")

                # Forward pass
                keras_output = keras_gat([self.features_keras, self.edge_index_keras])
                pyg_output = pyg_gat(self.features_torch, self.edge_index_torch)

                # Compare outputs
                keras_output_np = self._extract_numpy_output(keras_output)
                pyg_output_np = pyg_output.cpu().detach().numpy()

                # Verify shapes
                expected_shape = self._get_expected_output_shape(heads, concat)
                self.assertEqual(keras_output_np.shape, expected_shape)
                self.assertEqual(pyg_output_np.shape, expected_shape)

                # Compare values with reasonable tolerance
                try:
                    np.testing.assert_allclose(
                        keras_output_np,
                        pyg_output_np,
                        rtol=1e-4,
                        atol=1e-4,
                        err_msg=f"Outputs differ for {subtest_msg}",
                    )
                    print(f"✅ Outputs match for: {subtest_msg}")
                except AssertionError as e:
                    # Provide diagnostic information but don't fail immediately
                    abs_diff = np.abs(keras_output_np - pyg_output_np)
                    rel_diff = abs_diff / (np.abs(pyg_output_np) + 1e-8)

                    max_abs_diff = np.max(abs_diff)
                    max_rel_diff = np.max(rel_diff)

                    print(f"⚠️  Outputs differ for: {subtest_msg}")
                    print(f"   Max Abs Diff: {max_abs_diff:.6f}")
                    print(f"   Max Rel Diff: {max_rel_diff:.6f}")

                    # Only fail if differences are very large
                    if max_abs_diff > 1e-2 or max_rel_diff > 1e-2:
                        self.fail(f"Large numerical differences for {subtest_msg}: {e}")
                    else:
                        print("Differences within acceptable range")


# Test runner
if __name__ == "__main__":
    # Configure test verbosity and warnings
    warnings.filterwarnings("ignore", category=UserWarning)

    # Run tests with custom test loader if needed
    unittest.main(verbosity=2)<|MERGE_RESOLUTION|>--- conflicted
+++ resolved
@@ -7,14 +7,10 @@
 # --- Keras Imports ---
 import keras
 import numpy as np
-<<<<<<< HEAD
-=======
-
-# from keras import layers
->>>>>>> 428fb30d
-
-
-<<<<<<< HEAD
+
+
+
+
 # --- Backend Detection ---
 def get_keras_backend():
     """Get the current Keras backend safely."""
@@ -33,9 +29,7 @@
     print(
         f"Warning: Keras backend is '{KERAS_BACKEND}', not 'torch'. Numerical comparison tests will be skipped."
     )
-=======
-# from keras import initializers
->>>>>>> 428fb30d
+
 
 # --- Add src directory to path ---
 SRC_DIR = os.path.join(
@@ -60,11 +54,7 @@
 
 try:
     import torch
-<<<<<<< HEAD
-=======
-
-    # import torch.nn as nn
->>>>>>> 428fb30d
+
     from torch_geometric.nn import GATv2Conv as PyGGATv2Conv
 
     # Force CPU execution for consistent testing

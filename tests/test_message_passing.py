--- conflicted
+++ resolved
@@ -228,40 +228,5 @@
                     err_msg=f"Single node graph output incorrect for aggregator '{aggr}'",
                 )
 
-<<<<<<< HEAD
-
 if __name__ == "__main__":
-=======
-    def test_single_node_graph(self):
-        """Test behavior with a single-node graph."""
-        print("\n--- Testing Single Node Graph Handling ---")
-        # Create a graph with a single node that has a self-loop
-        single_node_features = keras.ops.convert_to_tensor(
-            np.random.randn(1, self.num_features).astype(np.float32))
-        single_node_edge_index = keras.ops.convert_to_tensor(
-            np.array([[0], [0]]), dtype='int32')  # Self-loop
-
-        for aggr in self.aggregation_methods:
-            with self.subTest(aggregation=aggr):
-                mp = DummyMessagePassing(aggregator=aggr)
-                output = mp([single_node_features, single_node_edge_index])
-
-                # Use keras.ops.convert_to_numpy for backend-agnostic conversion
-                output_np = keras.ops.convert_to_numpy(output)
-
-                # Output should have shape [1, num_features]
-                expected_shape = (1, self.num_features)
-                self.assertEqual(output_np.shape, expected_shape)
-
-                # Since it's a self-loop, the output should be the input feature
-                # (for mean/sum/max with a single value, they all return that value)
-                np.testing.assert_allclose(
-                    output_np,
-                    keras.ops.convert_to_numpy(single_node_features),
-                    rtol=1e-5, atol=1e-5,
-                    err_msg=f"Single node graph output incorrect for aggregator '{aggr}'"
-                )
-
-if __name__ == '__main__':
->>>>>>> 428fb30d
     unittest.main()